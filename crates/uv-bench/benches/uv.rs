--- conflicted
+++ resolved
@@ -99,12 +99,8 @@
     use uv_pypi_types::{Conflicts, ResolverMarkerEnvironment};
     use uv_python::Interpreter;
     use uv_resolver::{
-<<<<<<< HEAD
-        FlatIndex, InMemoryIndex, Manifest, OptionsBuilder, Preferences, PythonRequirement,
-=======
-        ExcludeNewer, FlatIndex, InMemoryIndex, Manifest, OptionsBuilder, PythonRequirement,
->>>>>>> 11fe8f70
-        Resolver, ResolverEnvironment, ResolverOutput,
+        ExcludeNewer, FlatIndex, InMemoryIndex, Manifest, OptionsBuilder, Preferences,
+        PythonRequirement, Resolver, ResolverEnvironment, ResolverOutput,
     };
     use uv_types::{BuildIsolation, EmptyInstalledPackages, HashStrategy};
     use uv_workspace::WorkspaceCache;
