--- conflicted
+++ resolved
@@ -160,15 +160,8 @@
         let index = InMemoryIndex::default();
         let index_locations = IndexLocations::default();
         let installed_packages = EmptyInstalledPackages;
-<<<<<<< HEAD
         let options = OptionsBuilder::new().exclude_newer(exclude_newer).build();
         let sources = NoSources::default();
-=======
-        let options = OptionsBuilder::new()
-            .exclude_newer(exclude_newer.clone())
-            .build();
-        let sources = SourceStrategy::default();
->>>>>>> 3df972f1
         let dependency_metadata = DependencyMetadata::default();
         let conflicts = Conflicts::empty();
         let workspace_cache = WorkspaceCache::default();
