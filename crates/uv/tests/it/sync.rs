--- conflicted
+++ resolved
@@ -13253,58 +13253,6 @@
     Ok(())
 }
 
-<<<<<<< HEAD
-/// Test for Issue #15190: `uv sync --no-sources` should consistently switch from editable to package installation
-///
-/// This reproduces the bug where editable → package transitions are not detected when using --no-sources
-#[test]
-fn sync_no_sources_editable_to_package_switch() -> Result<()> {
-    let context = TestContext::new("3.12");
-
-    // Create a local package that will be used as editable dependency
-    let local_dep = context.temp_dir.child("local_dep");
-    local_dep.create_dir_all()?;
-
-    let local_dep_pyproject = local_dep.child("pyproject.toml");
-    local_dep_pyproject.write_str(
-        r#"
-        [project]
-        name = "anyio"
-        version = "4.3.0"
-        description = "Local test package mimicking anyio"
-        requires-python = ">=3.8"
-
-        [build-system]
-        requires = ["setuptools>=61", "wheel"]
-        build-backend = "setuptools.build_meta"
-        "#,
-    )?;
-
-    // Create main project with editable source for the local dependency
-    let pyproject_toml = context.temp_dir.child("pyproject.toml");
-    pyproject_toml.write_str(
-        r#"
-        [project]
-        name = "test_no_sources"
-        version = "0.0.1"
-        requires-python = ">=3.12"
-        dependencies = ["anyio"]
-
-        [tool.uv.sources]
-        anyio = { path = "./local_dep", editable = true }
-
-        [build-system]
-        requires = ["setuptools>=67"]
-        build-backend = "setuptools.build_meta"
-
-        [tool.setuptools.packages.find]
-        exclude = ["local_dep*"]
-        "#,
-    )?;
-
-    // Step 1: `uv sync --no-sources` - should install anyio from PyPI
-    uv_snapshot!(context.filters(), context.sync().arg("--no-sources"), @r"
-=======
 #[test]
 fn reject_unmatched_runtime() -> Result<()> {
     let context = TestContext::new("3.12").with_exclude_newer("2025-01-01T00:00Z");
@@ -13432,13 +13380,169 @@
 
     // Running `uv sync` again should be a no-op.
     uv_snapshot!(context.filters(), context.sync(), @r"
->>>>>>> b826c8db
-    success: true
-    exit_code: 0
-    ----- stdout -----
-
-    ----- stderr -----
-<<<<<<< HEAD
+    success: true
+    exit_code: 0
+    ----- stdout -----
+
+    ----- stderr -----
+    warning: The `extra-build-dependencies` option is experimental and may change without warning. Pass `--preview-features extra-build-dependencies` to disable this warning.
+    Resolved 2 packages in [TIME]
+    Audited 1 package in [TIME]
+    ");
+
+    // Adding a version specifier is fine if match-runtime is false
+    pyproject_toml.write_str(indoc! {r#"
+        [project]
+        name = "parent"
+        version = "0.1.0"
+        requires-python = ">=3.9"
+        dependencies = ["child"]
+
+        [tool.uv.sources]
+        child = { path = "child" }
+
+        [tool.uv.extra-build-dependencies]
+        child = [{ requirement = "iniconfig>0", match-runtime = false }]
+    "#})?;
+
+    uv_snapshot!(context.filters(), context.sync(), @r"
+    success: true
+    exit_code: 0
+    ----- stdout -----
+
+    ----- stderr -----
+    warning: The `extra-build-dependencies` option is experimental and may change without warning. Pass `--preview-features extra-build-dependencies` to disable this warning.
+    Resolved 2 packages in [TIME]
+    Prepared 1 package in [TIME]
+    Uninstalled 1 package in [TIME]
+    Installed 1 package in [TIME]
+     ~ child==0.1.0 (from file://[TEMP_DIR]/child)
+    ");
+
+    // Remove the build dependency.
+    pyproject_toml.write_str(indoc! {r#"
+        [project]
+        name = "parent"
+        version = "0.1.0"
+        requires-python = ">=3.9"
+        dependencies = ["child"]
+
+        [tool.uv.sources]
+        child = { path = "child" }
+    "#})?;
+
+    // Running `uv sync` should reinstall the child package, but not rebuild it (since it's already
+    // cached).
+    uv_snapshot!(context.filters(), context.sync(), @r"
+    success: true
+    exit_code: 0
+    ----- stdout -----
+
+    ----- stderr -----
+    Resolved 2 packages in [TIME]
+    Uninstalled 1 package in [TIME]
+    Installed 1 package in [TIME]
+     ~ child==0.1.0 (from file://[TEMP_DIR]/child)
+    ");
+
+    // Add a build variable.
+    pyproject_toml.write_str(indoc! {r#"
+        [project]
+        name = "parent"
+        version = "0.1.0"
+        requires-python = ">=3.9"
+        dependencies = ["child"]
+
+        [tool.uv.sources]
+        child = { path = "child" }
+
+        [tool.uv.extra-build-variables]
+        child = { INI_CONFIG_VERSION = "1.0.0" }
+    "#})?;
+
+    // Running `uv sync` should rebuild the child package with the new build dependency.
+    uv_snapshot!(context.filters(), context.sync(), @r"
+    success: true
+    exit_code: 0
+    ----- stdout -----
+
+    ----- stderr -----
+    Resolved 2 packages in [TIME]
+    Prepared 1 package in [TIME]
+    Uninstalled 1 package in [TIME]
+    Installed 1 package in [TIME]
+     ~ child==0.1.0 (from file://[TEMP_DIR]/child)
+    ");
+
+    // Running `uv sync` again should be a no-op.
+    uv_snapshot!(context.filters(), context.sync(), @r"
+    success: true
+    exit_code: 0
+    ----- stdout -----
+
+    ----- stderr -----
+    Resolved 2 packages in [TIME]
+    Audited 1 package in [TIME]
+    ");
+
+    Ok(())
+}
+
+/// Test for Issue #15190: `uv sync --no-sources` should consistently switch from editable to package installation
+///
+/// This reproduces the bug where editable → package transitions are not detected when using --no-sources
+#[test]
+fn sync_no_sources_editable_to_package_switch() -> Result<()> {
+    let context = TestContext::new("3.12");
+
+    // Create a local package that will be used as editable dependency
+    let local_dep = context.temp_dir.child("local_dep");
+    local_dep.create_dir_all()?;
+
+    let local_dep_pyproject = local_dep.child("pyproject.toml");
+    local_dep_pyproject.write_str(
+        r#"
+        [project]
+        name = "anyio"
+        version = "4.3.0"
+        description = "Local test package mimicking anyio"
+        requires-python = ">=3.8"
+
+        [build-system]
+        requires = ["setuptools>=61", "wheel"]
+        build-backend = "setuptools.build_meta"
+        "#,
+    )?;
+
+    // Create main project with editable source for the local dependency
+    let pyproject_toml = context.temp_dir.child("pyproject.toml");
+    pyproject_toml.write_str(
+        r#"
+        [project]
+        name = "test_no_sources"
+        version = "0.0.1"
+        requires-python = ">=3.12"
+        dependencies = ["anyio"]
+
+        [tool.uv.sources]
+        anyio = { path = "./local_dep", editable = true }
+
+        [build-system]
+        requires = ["setuptools>=67"]
+        build-backend = "setuptools.build_meta"
+
+        [tool.setuptools.packages.find]
+        exclude = ["local_dep*"]
+        "#,
+    )?;
+
+    // Step 1: `uv sync --no-sources` - should install anyio from PyPI
+    uv_snapshot!(context.filters(), context.sync().arg("--no-sources"), @r"
+    success: true
+    exit_code: 0
+    ----- stdout -----
+
+    ----- stderr -----
     Resolved 4 packages in [TIME]
     Prepared 4 packages in [TIME]
     Installed 4 packages in [TIME]
@@ -13449,35 +13553,12 @@
     ");
 
     // Step 2: `uv sync` - should switch to editable installation
-=======
-    warning: The `extra-build-dependencies` option is experimental and may change without warning. Pass `--preview-features extra-build-dependencies` to disable this warning.
-    Resolved 2 packages in [TIME]
-    Audited 1 package in [TIME]
-    ");
-
-    // Adding a version specifier is fine if match-runtime is false
-    pyproject_toml.write_str(indoc! {r#"
-        [project]
-        name = "parent"
-        version = "0.1.0"
-        requires-python = ">=3.9"
-        dependencies = ["child"]
-
-        [tool.uv.sources]
-        child = { path = "child" }
-
-        [tool.uv.extra-build-dependencies]
-        child = [{ requirement = "iniconfig>0", match-runtime = false }]
-    "#})?;
-
->>>>>>> b826c8db
     uv_snapshot!(context.filters(), context.sync(), @r"
     success: true
     exit_code: 0
     ----- stdout -----
 
     ----- stderr -----
-<<<<<<< HEAD
     Resolved 2 packages in [TIME]
     Prepared 1 package in [TIME]
     Uninstalled 3 packages in [TIME]
@@ -13491,65 +13572,11 @@
     // Step 3: `uv sync --no-sources` again - should switch back to PyPI package
     // This is the failing case from Issue #15190 - currently shows no changes
     uv_snapshot!(context.filters(), context.sync().arg("--no-sources"), @r"
-=======
-    warning: The `extra-build-dependencies` option is experimental and may change without warning. Pass `--preview-features extra-build-dependencies` to disable this warning.
-    Resolved 2 packages in [TIME]
-    Prepared 1 package in [TIME]
-    Uninstalled 1 package in [TIME]
-    Installed 1 package in [TIME]
-     ~ child==0.1.0 (from file://[TEMP_DIR]/child)
-    ");
-
-    // Remove the build dependency.
-    pyproject_toml.write_str(indoc! {r#"
-        [project]
-        name = "parent"
-        version = "0.1.0"
-        requires-python = ">=3.9"
-        dependencies = ["child"]
-
-        [tool.uv.sources]
-        child = { path = "child" }
-    "#})?;
-
-    // Running `uv sync` should reinstall the child package, but not rebuild it (since it's already
-    // cached).
-    uv_snapshot!(context.filters(), context.sync(), @r"
-    success: true
-    exit_code: 0
-    ----- stdout -----
-
-    ----- stderr -----
-    Resolved 2 packages in [TIME]
-    Uninstalled 1 package in [TIME]
-    Installed 1 package in [TIME]
-     ~ child==0.1.0 (from file://[TEMP_DIR]/child)
-    ");
-
-    // Add a build variable.
-    pyproject_toml.write_str(indoc! {r#"
-        [project]
-        name = "parent"
-        version = "0.1.0"
-        requires-python = ">=3.9"
-        dependencies = ["child"]
-
-        [tool.uv.sources]
-        child = { path = "child" }
-
-        [tool.uv.extra-build-variables]
-        child = { INI_CONFIG_VERSION = "1.0.0" }
-    "#})?;
-
-    // Running `uv sync` should rebuild the child package with the new build dependency.
-    uv_snapshot!(context.filters(), context.sync(), @r"
->>>>>>> b826c8db
-    success: true
-    exit_code: 0
-    ----- stdout -----
-
-    ----- stderr -----
-<<<<<<< HEAD
+    success: true
+    exit_code: 0
+    ----- stdout -----
+
+    ----- stderr -----
     Resolved 4 packages in [TIME]
     Uninstalled 1 package in [TIME]
     Installed 3 packages in [TIME]
@@ -13557,24 +13584,6 @@
      + anyio==4.3.0
      + idna==3.6
      + sniffio==1.3.1
-=======
-    Resolved 2 packages in [TIME]
-    Prepared 1 package in [TIME]
-    Uninstalled 1 package in [TIME]
-    Installed 1 package in [TIME]
-     ~ child==0.1.0 (from file://[TEMP_DIR]/child)
-    ");
-
-    // Running `uv sync` again should be a no-op.
-    uv_snapshot!(context.filters(), context.sync(), @r"
-    success: true
-    exit_code: 0
-    ----- stdout -----
-
-    ----- stderr -----
-    Resolved 2 packages in [TIME]
-    Audited 1 package in [TIME]
->>>>>>> b826c8db
     ");
 
     Ok(())
