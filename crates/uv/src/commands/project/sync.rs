use std::fmt::Write;
use std::ops::Deref;
use std::path::Path;
use std::sync::Arc;

use anyhow::{Context, Result};
use itertools::Itertools;
use owo_colors::OwoColorize;
use tracing::warn;

use uv_cache::Cache;
use uv_client::{BaseClientBuilder, FlatIndexClient, RegistryClientBuilder};
use uv_configuration::{
    Concurrency, Constraints, DependencyGroups, DependencyGroupsWithDefaults, DryRun, EditableMode,
    ExtrasSpecification, ExtrasSpecificationWithDefaults, HashCheckingMode, InstallOptions,
    PreviewMode,
};
use uv_dispatch::BuildDispatch;
use uv_distribution_types::{
    DirectorySourceDist, Dist, Index, Requirement, Resolution, ResolvedDist, SourceDist,
};
use uv_fs::Simplified;
use uv_installer::SitePackages;
<<<<<<< HEAD
use uv_normalize::PackageName;
use uv_pep508::{MarkerTree, Requirement, VersionOrUrl};
use uv_pypi_types::{
    ConflictKind, LenientRequirement, ParsedArchiveUrl, ParsedGitUrl, ParsedUrl, VerbatimParsedUrl,
};
=======
use uv_normalize::{DefaultExtras, DefaultGroups, PackageName};
use uv_pep508::{MarkerTree, VersionOrUrl};
use uv_pypi_types::{ParsedArchiveUrl, ParsedGitUrl, ParsedUrl};
>>>>>>> 02345a5a
use uv_python::{PythonDownloads, PythonEnvironment, PythonPreference, PythonRequest};
use uv_resolver::{FlatIndex, Installable, Lock};
use uv_scripts::{Pep723ItemRef, Pep723Script};
use uv_settings::PythonInstallMirrors;
use uv_types::{BuildIsolation, HashStrategy};
use uv_warnings::warn_user;
use uv_workspace::pyproject::Source;
use uv_workspace::{DiscoveryOptions, MemberDiscovery, VirtualProject, Workspace, WorkspaceCache};

use crate::commands::pip::loggers::{DefaultInstallLogger, DefaultResolveLogger, InstallLogger};
use crate::commands::pip::operations;
use crate::commands::pip::operations::Modifications;
use crate::commands::project::install_target::InstallTarget;
use crate::commands::project::lock::{LockMode, LockOperation, LockResult};
use crate::commands::project::lock_target::LockTarget;
use crate::commands::project::{
    PlatformState, ProjectEnvironment, ProjectError, ScriptEnvironment, UniversalState,
    default_dependency_groups, detect_conflicts, script_specification, update_environment,
};
use crate::commands::{ExitStatus, diagnostics};
use crate::printer::Printer;
use crate::settings::{InstallerSettingsRef, NetworkSettings, ResolverInstallerSettings};

/// Sync the project environment.
#[allow(clippy::fn_params_excessive_bools)]
pub(crate) async fn sync(
    project_dir: &Path,
    locked: bool,
    frozen: bool,
    dry_run: DryRun,
    active: Option<bool>,
    all_packages: bool,
    package: Option<PackageName>,
    extras: ExtrasSpecification,
    groups: DependencyGroups,
    editable: EditableMode,
    install_options: InstallOptions,
    modifications: Modifications,
    python: Option<String>,
    install_mirrors: PythonInstallMirrors,
    python_preference: PythonPreference,
    python_downloads: PythonDownloads,
    settings: ResolverInstallerSettings,
    network_settings: NetworkSettings,
    script: Option<Pep723Script>,
    installer_metadata: bool,
    concurrency: Concurrency,
    no_config: bool,
    cache: &Cache,
    printer: Printer,
    preview: PreviewMode,
) -> Result<ExitStatus> {
    // Identify the target.
    let workspace_cache = WorkspaceCache::default();
    let target = if let Some(script) = script {
        SyncTarget::Script(script)
    } else {
        // Identify the project.
        let project = if frozen {
            VirtualProject::discover(
                project_dir,
                &DiscoveryOptions {
                    members: MemberDiscovery::None,
                    ..DiscoveryOptions::default()
                },
                &workspace_cache,
            )
            .await?
        } else if let Some(package) = package.as_ref() {
            VirtualProject::Project(
                Workspace::discover(project_dir, &DiscoveryOptions::default(), &workspace_cache)
                    .await?
                    .with_current_project(package.clone())
                    .with_context(|| format!("Package `{package}` not found in workspace"))?,
            )
        } else {
            VirtualProject::discover(project_dir, &DiscoveryOptions::default(), &workspace_cache)
                .await?
        };

        // TODO(lucab): improve warning content
        // <https://github.com/astral-sh/uv/issues/7428>
        if project.workspace().pyproject_toml().has_scripts()
            && !project.workspace().pyproject_toml().is_package()
        {
            warn_user!(
                "Skipping installation of entry points (`project.scripts`) because this project is not packaged; to install entry points, set `tool.uv.package = true` or define a `build-system`"
            );
        }

        SyncTarget::Project(project)
    };

    // Determine the groups and extras to include.
    let default_groups = match &target {
        SyncTarget::Project(project) => default_dependency_groups(project.pyproject_toml())?,
        SyncTarget::Script(..) => DefaultGroups::default(),
    };
    let default_extras = match &target {
        SyncTarget::Project(_project) => DefaultExtras::default(),
        SyncTarget::Script(..) => DefaultExtras::default(),
    };
    let groups = groups.with_defaults(default_groups);
    let extras = extras.with_defaults(default_extras);

    // Discover or create the virtual environment.
    let environment = match &target {
        SyncTarget::Project(project) => SyncEnvironment::Project(
            ProjectEnvironment::get_or_init(
                project.workspace(),
                &groups,
                python.as_deref().map(PythonRequest::parse),
                &install_mirrors,
                &network_settings,
                python_preference,
                python_downloads,
                false,
                no_config,
                active,
                cache,
                dry_run,
                printer,
                preview,
            )
            .await?,
        ),
        SyncTarget::Script(script) => SyncEnvironment::Script(
            ScriptEnvironment::get_or_init(
                Pep723ItemRef::Script(script),
                python.as_deref().map(PythonRequest::parse),
                &network_settings,
                python_preference,
                python_downloads,
                &install_mirrors,
                false,
                no_config,
                active,
                cache,
                dry_run,
                printer,
                preview,
            )
            .await?,
        ),
    };

    let _lock = environment
        .lock()
        .await
        .inspect_err(|err| {
            warn!("Failed to acquire environment lock: {err}");
        })
        .ok();

    // Notify the user of any environment changes.
    match &environment {
        SyncEnvironment::Project(ProjectEnvironment::Existing(environment))
            if dry_run.enabled() =>
        {
            writeln!(
                printer.stderr(),
                "{}",
                format!(
                    "Discovered existing environment at: {}",
                    environment.root().user_display().bold()
                )
                .dimmed()
            )?;
        }
        SyncEnvironment::Project(ProjectEnvironment::WouldReplace(root, ..))
            if dry_run.enabled() =>
        {
            writeln!(
                printer.stderr(),
                "{}",
                format!(
                    "Would replace existing virtual environment at: {}",
                    root.user_display().bold()
                )
                .dimmed()
            )?;
        }
        SyncEnvironment::Project(ProjectEnvironment::WouldCreate(root, ..))
            if dry_run.enabled() =>
        {
            writeln!(
                printer.stderr(),
                "{}",
                format!(
                    "Would create virtual environment at: {}",
                    root.user_display().bold()
                )
                .dimmed()
            )?;
        }
        SyncEnvironment::Script(ScriptEnvironment::Existing(environment)) => {
            if dry_run.enabled() {
                writeln!(
                    printer.stderr(),
                    "{}",
                    format!(
                        "Discovered existing environment at: {}",
                        environment.root().user_display().bold()
                    )
                    .dimmed()
                )?;
            } else {
                writeln!(
                    printer.stderr(),
                    "Using script environment at: {}",
                    environment.root().user_display().cyan()
                )?;
            }
        }
        SyncEnvironment::Script(ScriptEnvironment::Replaced(environment)) if !dry_run.enabled() => {
            writeln!(
                printer.stderr(),
                "Recreating script environment at: {}",
                environment.root().user_display().cyan()
            )?;
        }
        SyncEnvironment::Script(ScriptEnvironment::Created(environment)) if !dry_run.enabled() => {
            writeln!(
                printer.stderr(),
                "Creating script environment at: {}",
                environment.root().user_display().cyan()
            )?;
        }
        SyncEnvironment::Script(ScriptEnvironment::WouldReplace(root, ..)) if dry_run.enabled() => {
            writeln!(
                printer.stderr(),
                "{}",
                format!(
                    "Would replace existing script environment at: {}",
                    root.user_display().bold()
                )
                .dimmed()
            )?;
        }
        SyncEnvironment::Script(ScriptEnvironment::WouldCreate(root, ..)) if dry_run.enabled() => {
            writeln!(
                printer.stderr(),
                "{}",
                format!(
                    "Would create script environment at: {}",
                    root.user_display().bold()
                )
                .dimmed()
            )?;
        }
        _ => {}
    }

    // Special-case: we're syncing a script that doesn't have an associated lockfile. In that case,
    // we don't create a lockfile, so the resolve-and-install semantics are different.
    if let SyncTarget::Script(script) = &target {
        let lockfile = LockTarget::from(script).lock_path();
        if !lockfile.is_file() {
            if frozen {
                return Err(anyhow::anyhow!(
                    "`uv sync --frozen` requires a script lockfile; run `{}` to lock the script",
                    format!("uv lock --script {}", script.path.user_display()).green(),
                ));
            }

            if locked {
                return Err(anyhow::anyhow!(
                    "`uv sync --locked` requires a script lockfile; run `{}` to lock the script",
                    format!("uv lock --script {}", script.path.user_display()).green(),
                ));
            }

            // Parse the requirements from the script.
            let spec = script_specification(Pep723ItemRef::Script(script), &settings.resolver)?
                .unwrap_or_default();

            // Parse the build constraints from the script.
            let build_constraints = script
                .metadata
                .tool
                .as_ref()
                .and_then(|tool| {
                    tool.uv
                        .as_ref()
                        .and_then(|uv| uv.build_constraint_dependencies.as_ref())
                })
                .map(|constraints| {
                    Constraints::from_requirements(
                        constraints
                            .iter()
                            .map(|constraint| Requirement::from(constraint.clone())),
                    )
                });

            match update_environment(
                Deref::deref(&environment).clone(),
                spec,
                modifications,
                build_constraints.unwrap_or_default(),
                &settings,
                &network_settings,
                &PlatformState::default(),
                Box::new(DefaultResolveLogger),
                Box::new(DefaultInstallLogger),
                installer_metadata,
                concurrency,
                cache,
                workspace_cache.clone(),
                dry_run,
                printer,
                preview,
            )
            .await
            {
                Ok(..) => return Ok(ExitStatus::Success),
                Err(ProjectError::Operation(err)) => {
                    return diagnostics::OperationDiagnostic::native_tls(
                        network_settings.native_tls,
                    )
                    .report(err)
                    .map_or(Ok(ExitStatus::Failure), |err| Err(err.into()));
                }
                Err(err) => return Err(err.into()),
            }
        }
    }

    // Initialize any shared state.
    let state = UniversalState::default();

    // Determine the lock mode.
    let mode = if frozen {
        LockMode::Frozen
    } else if locked {
        LockMode::Locked(environment.interpreter())
    } else if dry_run.enabled() {
        LockMode::DryRun(environment.interpreter())
    } else {
        LockMode::Write(environment.interpreter())
    };

    let lock_target = match &target {
        SyncTarget::Project(project) => LockTarget::from(project.workspace()),
        SyncTarget::Script(script) => LockTarget::from(script),
    };

    let outcome = match LockOperation::new(
        mode,
        &settings.resolver,
        &network_settings,
        &state,
        Box::new(DefaultResolveLogger),
        concurrency,
        cache,
        &workspace_cache,
        printer,
        preview,
    )
    .execute(lock_target)
    .await
    {
        Ok(result) => {
            if dry_run.enabled() {
                match result {
                    LockResult::Unchanged(..) => {
                        writeln!(
                            printer.stderr(),
                            "{}",
                            format!(
                                "Found up-to-date lockfile at: {}",
                                lock_target.lock_path().user_display().bold()
                            )
                            .dimmed()
                        )?;
                    }
                    LockResult::Changed(None, ..) => {
                        writeln!(
                            printer.stderr(),
                            "{}",
                            format!(
                                "Would create lockfile at: {}",
                                lock_target.lock_path().user_display().bold()
                            )
                            .dimmed()
                        )?;
                    }
                    LockResult::Changed(Some(..), ..) => {
                        writeln!(
                            printer.stderr(),
                            "{}",
                            format!(
                                "Would update lockfile at: {}",
                                lock_target.lock_path().user_display().bold()
                            )
                            .dimmed()
                        )?;
                    }
                }
            }
            Outcome::Success(result.into_lock())
        }
        Err(ProjectError::Operation(err)) => {
            return diagnostics::OperationDiagnostic::native_tls(network_settings.native_tls)
                .report(err)
                .map_or(Ok(ExitStatus::Failure), |err| Err(err.into()));
        }
        Err(ProjectError::LockMismatch(lock)) if dry_run.enabled() => {
            // The lockfile is mismatched, but we're in dry-run mode. We should proceed with the
            // sync operation, but exit with a non-zero status.
            Outcome::LockMismatch(lock)
        }
        Err(err) => return Err(err.into()),
    };

    // Identify the installation target.
    let sync_target =
        identify_installation_target(&target, outcome.lock(), all_packages, package.as_ref());

    let state = state.fork();

    // Perform the sync operation.
    match do_sync(
        sync_target,
        &environment,
        &extras,
        &groups,
        editable,
        install_options,
        modifications,
        (&settings).into(),
        &network_settings,
        &state,
        Box::new(DefaultInstallLogger),
        installer_metadata,
        concurrency,
        cache,
        workspace_cache,
        dry_run,
        printer,
        preview,
    )
    .await
    {
        Ok(()) => {}
        Err(ProjectError::Operation(err)) => {
            return diagnostics::OperationDiagnostic::native_tls(network_settings.native_tls)
                .report(err)
                .map_or(Ok(ExitStatus::Failure), |err| Err(err.into()));
        }
        Err(err) => return Err(err.into()),
    }

    match outcome {
        Outcome::Success(..) => Ok(ExitStatus::Success),
        Outcome::LockMismatch(lock) => Err(ProjectError::LockMismatch(lock).into()),
    }
}

/// The outcome of a `lock` operation within a `sync` operation.
#[derive(Debug)]
#[allow(clippy::large_enum_variant)]
enum Outcome {
    /// The `lock` operation was successful.
    Success(Lock),
    /// The `lock` operation successfully resolved, but failed due to a mismatch (e.g., with `--locked`).
    LockMismatch(Box<Lock>),
}

impl Outcome {
    /// Return the [`Lock`] associated with this outcome.
    fn lock(&self) -> &Lock {
        match self {
            Self::Success(lock) => lock,
            Self::LockMismatch(lock) => lock,
        }
    }
}

fn identify_installation_target<'a>(
    target: &'a SyncTarget,
    lock: &'a Lock,
    all_packages: bool,
    package: Option<&'a PackageName>,
) -> InstallTarget<'a> {
    match &target {
        SyncTarget::Project(project) => {
            match &project {
                VirtualProject::Project(project) => {
                    if all_packages {
                        InstallTarget::Workspace {
                            workspace: project.workspace(),
                            lock,
                        }
                    } else if let Some(package) = package {
                        InstallTarget::Project {
                            workspace: project.workspace(),
                            name: package,
                            lock,
                        }
                    } else {
                        // By default, install the root package.
                        InstallTarget::Project {
                            workspace: project.workspace(),
                            name: project.project_name(),
                            lock,
                        }
                    }
                }
                VirtualProject::NonProject(workspace) => {
                    if all_packages {
                        InstallTarget::NonProjectWorkspace { workspace, lock }
                    } else if let Some(package) = package {
                        InstallTarget::Project {
                            workspace,
                            name: package,
                            lock,
                        }
                    } else {
                        // By default, install the entire workspace.
                        InstallTarget::NonProjectWorkspace { workspace, lock }
                    }
                }
            }
        }
        SyncTarget::Script(script) => InstallTarget::Script { script, lock },
    }
}

#[derive(Debug, Clone)]
enum SyncTarget {
    /// Sync a project environment.
    Project(VirtualProject),
    /// Sync a PEP 723 script environment.
    Script(Pep723Script),
}

#[derive(Debug)]
enum SyncEnvironment {
    /// A Python environment for a project.
    Project(ProjectEnvironment),
    /// A Python environment for a script.
    Script(ScriptEnvironment),
}

impl Deref for SyncEnvironment {
    type Target = PythonEnvironment;

    fn deref(&self) -> &Self::Target {
        match self {
            Self::Project(environment) => Deref::deref(environment),
            Self::Script(environment) => Deref::deref(environment),
        }
    }
}

/// Sync a lockfile with an environment.
#[allow(clippy::fn_params_excessive_bools)]
pub(super) async fn do_sync(
    target: InstallTarget<'_>,
    venv: &PythonEnvironment,
    extras: &ExtrasSpecificationWithDefaults,
    groups: &DependencyGroupsWithDefaults,
    editable: EditableMode,
    install_options: InstallOptions,
    modifications: Modifications,
    settings: InstallerSettingsRef<'_>,
    network_settings: &NetworkSettings,
    state: &PlatformState,
    logger: Box<dyn InstallLogger>,
    installer_metadata: bool,
    concurrency: Concurrency,
    cache: &Cache,
    workspace_cache: WorkspaceCache,
    dry_run: DryRun,
    printer: Printer,
    preview: PreviewMode,
) -> Result<(), ProjectError> {
    // Extract the project settings.
    let InstallerSettingsRef {
        index_locations,
        index_strategy,
        keyring_provider,
        dependency_metadata,
        config_setting,
        no_build_isolation,
        no_build_isolation_package,
        exclude_newer,
        link_mode,
        compile_bytecode,
        reinstall,
        build_options,
        sources,
    } = settings;

    let client_builder = BaseClientBuilder::new()
        .connectivity(network_settings.connectivity)
        .native_tls(network_settings.native_tls)
        .keyring(keyring_provider)
        .allow_insecure_host(network_settings.allow_insecure_host.clone());

    // Validate that the Python version is supported by the lockfile.
    if !target
        .lock()
        .requires_python()
        .contains(venv.interpreter().python_version())
    {
        return Err(ProjectError::LockedPythonIncompatibility(
            venv.interpreter().python_version().clone(),
            target.lock().requires_python().clone(),
        ));
    }

<<<<<<< HEAD
    // Validate that we aren't trying to install extras or groups that
    // are declared as conflicting. Note that we need to collect all
    // extras and groups that match in a particular set, since extras
    // can be declared as conflicting with groups. So if extra `x` and
    // group `g` are declared as conflicting, then enabling both of
    // those should result in an error.
    let conflicts = target.lock().conflicts();
    for set in conflicts.iter() {
        let mut conflicts: Vec<ConflictKind> = vec![];
        for item in set.iter() {
            let is_conflicting = match *item.kind() {
                ConflictKind::Project => dev.prod(),
                ConflictKind::Extra(ref extra) => extras.contains(extra),
                ConflictKind::Group(ref group1) => dev.iter().any(|group2| group1 == group2),
            };
            if is_conflicting {
                conflicts.push(item.kind().clone());
            }
        }
        if conflicts.len() >= 2 {
            return Err(ProjectError::ConflictIncompatibility(
                set.clone(),
                conflicts,
            ));
        }
    }
=======
    // Validate that the set of requested extras and development groups are compatible.
    detect_conflicts(target.lock(), extras, groups)?;

    // Validate that the set of requested extras and development groups are defined in the lockfile.
    target.validate_extras(extras)?;
    target.validate_groups(groups)?;
>>>>>>> 02345a5a

    // Determine the markers to use for resolution.
    let marker_env = venv.interpreter().resolver_marker_environment();

    // Validate that the platform is supported by the lockfile.
    let environments = target.lock().supported_environments();
    if !environments.is_empty() {
        if !environments
            .iter()
            .any(|env| env.evaluate(&marker_env, &[]))
        {
            return Err(ProjectError::LockedPlatformIncompatibility(
                // For error reporting, we use the "simplified"
                // supported environments, because these correspond to
                // what the end user actually wrote. The non-simplified
                // environments, by contrast, are explicitly
                // constrained by `requires-python`.
                target
                    .lock()
                    .simplified_supported_environments()
                    .into_iter()
                    .filter_map(MarkerTree::contents)
                    .map(|env| format!("`{env}`"))
                    .join(", "),
            ));
        }
    }

    // Determine the tags to use for resolution.
    let tags = venv.interpreter().tags()?;

    // Read the lockfile.
    let resolution = target.to_resolution(
        &marker_env,
        tags,
        extras,
        groups,
        build_options,
        &install_options,
    )?;

    // Always skip virtual projects, which shouldn't be built or installed.
    let resolution = apply_no_virtual_project(resolution);

    // If necessary, convert editable to non-editable distributions.
    let resolution = apply_editable_mode(resolution, editable);

    index_locations.cache_index_credentials();

    // Populate credentials from the target.
    store_credentials_from_target(target);

    // Initialize the registry client.
    let client = RegistryClientBuilder::try_from(client_builder)?
        .cache(cache.clone())
        .index_locations(index_locations)
        .index_strategy(index_strategy)
        .markers(venv.interpreter().markers())
        .platform(venv.interpreter().platform())
        .build();

    // Determine whether to enable build isolation.
    let build_isolation = if no_build_isolation {
        BuildIsolation::Shared(venv)
    } else if no_build_isolation_package.is_empty() {
        BuildIsolation::Isolated
    } else {
        BuildIsolation::SharedPackage(venv, no_build_isolation_package)
    };

    // Read the build constraints from the lockfile.
    let build_constraints = target.build_constraints();

    // TODO(charlie): These are all default values. We should consider whether we want to make them
    // optional on the downstream APIs.
    let build_hasher = HashStrategy::default();

    // Extract the hashes from the lockfile.
    let hasher = HashStrategy::from_resolution(&resolution, HashCheckingMode::Verify)?;

    // Resolve the flat indexes from `--find-links`.
    let flat_index = {
        let client = FlatIndexClient::new(client.cached_client(), client.connectivity(), cache);
        let entries = client
            .fetch_all(index_locations.flat_indexes().map(Index::url))
            .await?;
        FlatIndex::from_entries(entries, Some(tags), &hasher, build_options)
    };

    // Create a build dispatch.
    let build_dispatch = BuildDispatch::new(
        &client,
        cache,
        build_constraints,
        venv.interpreter(),
        index_locations,
        &flat_index,
        dependency_metadata,
        state.clone().into_inner(),
        index_strategy,
        config_setting,
        build_isolation,
        link_mode,
        build_options,
        &build_hasher,
        exclude_newer,
        sources,
        workspace_cache.clone(),
        concurrency,
        preview,
    );

    let site_packages = SitePackages::from_environment(venv)?;

    // Sync the environment.
    operations::install(
        &resolution,
        site_packages,
        modifications,
        reinstall,
        build_options,
        link_mode,
        compile_bytecode,
        index_locations,
        config_setting,
        &hasher,
        tags,
        &client,
        state.in_flight(),
        concurrency,
        &build_dispatch,
        cache,
        venv,
        logger,
        installer_metadata,
        dry_run,
        printer,
    )
    .await?;

    Ok(())
}

/// Filter out any virtual workspace members.
fn apply_no_virtual_project(resolution: Resolution) -> Resolution {
    resolution.filter(|dist| {
        let ResolvedDist::Installable { dist, .. } = dist else {
            return true;
        };

        let Dist::Source(dist) = dist.as_ref() else {
            return true;
        };

        let SourceDist::Directory(dist) = dist else {
            return true;
        };

        !dist.r#virtual
    })
}

/// If necessary, convert any editable requirements to non-editable.
fn apply_editable_mode(resolution: Resolution, editable: EditableMode) -> Resolution {
    match editable {
        // No modifications are necessary for editable mode; retain any editable distributions.
        EditableMode::Editable => resolution,

        // Filter out any editable distributions.
        EditableMode::NonEditable => resolution.map(|dist| {
            let ResolvedDist::Installable { dist, version } = dist else {
                return None;
            };
            let Dist::Source(SourceDist::Directory(DirectorySourceDist {
                name,
                install_path,
                editable: true,
                r#virtual: false,
                url,
            })) = dist.as_ref()
            else {
                return None;
            };

            Some(ResolvedDist::Installable {
                dist: Arc::new(Dist::Source(SourceDist::Directory(DirectorySourceDist {
                    name: name.clone(),
                    install_path: install_path.clone(),
                    editable: false,
                    r#virtual: false,
                    url: url.clone(),
                }))),
                version: version.clone(),
            })
        }),
    }
}

/// Extract any credentials that are defined on the workspace dependencies themselves. While we
/// don't store plaintext credentials in the `uv.lock`, we do respect credentials that are defined
/// in the `pyproject.toml`.
///
/// These credentials can come from any of `tool.uv.sources`, `tool.uv.dev-dependencies`,
/// `project.dependencies`, and `project.optional-dependencies`.
fn store_credentials_from_target(target: InstallTarget<'_>) {
    // Iterate over any idnexes in the target.
    for index in target.indexes() {
        if let Some(credentials) = index.credentials() {
            let credentials = Arc::new(credentials);
            uv_auth::store_credentials(index.raw_url(), credentials.clone());
            if let Some(root_url) = index.root_url() {
                uv_auth::store_credentials(&root_url, credentials.clone());
            }
        }
    }

    // Iterate over any sources in the target.
    for source in target.sources() {
        match source {
            Source::Git { git, .. } => {
                uv_git::store_credentials_from_url(git);
            }
            Source::Url { url, .. } => {
                uv_auth::store_credentials_from_url(url);
            }
            _ => {}
        }
    }

    // Iterate over any dependencies defined in the target.
    for requirement in target.requirements() {
        let Some(VersionOrUrl::Url(url)) = &requirement.version_or_url else {
            continue;
        };
        match &url.parsed_url {
            ParsedUrl::Git(ParsedGitUrl { url, .. }) => {
                uv_git::store_credentials_from_url(url.repository());
            }
            ParsedUrl::Archive(ParsedArchiveUrl { url, .. }) => {
                uv_auth::store_credentials_from_url(url);
            }
            _ => {}
        }
    }
}<|MERGE_RESOLUTION|>--- conflicted
+++ resolved
@@ -21,17 +21,9 @@
 };
 use uv_fs::Simplified;
 use uv_installer::SitePackages;
-<<<<<<< HEAD
-use uv_normalize::PackageName;
-use uv_pep508::{MarkerTree, Requirement, VersionOrUrl};
-use uv_pypi_types::{
-    ConflictKind, LenientRequirement, ParsedArchiveUrl, ParsedGitUrl, ParsedUrl, VerbatimParsedUrl,
-};
-=======
 use uv_normalize::{DefaultExtras, DefaultGroups, PackageName};
 use uv_pep508::{MarkerTree, VersionOrUrl};
 use uv_pypi_types::{ParsedArchiveUrl, ParsedGitUrl, ParsedUrl};
->>>>>>> 02345a5a
 use uv_python::{PythonDownloads, PythonEnvironment, PythonPreference, PythonRequest};
 use uv_resolver::{FlatIndex, Installable, Lock};
 use uv_scripts::{Pep723ItemRef, Pep723Script};
@@ -644,41 +636,12 @@
         ));
     }
 
-<<<<<<< HEAD
-    // Validate that we aren't trying to install extras or groups that
-    // are declared as conflicting. Note that we need to collect all
-    // extras and groups that match in a particular set, since extras
-    // can be declared as conflicting with groups. So if extra `x` and
-    // group `g` are declared as conflicting, then enabling both of
-    // those should result in an error.
-    let conflicts = target.lock().conflicts();
-    for set in conflicts.iter() {
-        let mut conflicts: Vec<ConflictKind> = vec![];
-        for item in set.iter() {
-            let is_conflicting = match *item.kind() {
-                ConflictKind::Project => dev.prod(),
-                ConflictKind::Extra(ref extra) => extras.contains(extra),
-                ConflictKind::Group(ref group1) => dev.iter().any(|group2| group1 == group2),
-            };
-            if is_conflicting {
-                conflicts.push(item.kind().clone());
-            }
-        }
-        if conflicts.len() >= 2 {
-            return Err(ProjectError::ConflictIncompatibility(
-                set.clone(),
-                conflicts,
-            ));
-        }
-    }
-=======
     // Validate that the set of requested extras and development groups are compatible.
     detect_conflicts(target.lock(), extras, groups)?;
 
     // Validate that the set of requested extras and development groups are defined in the lockfile.
     target.validate_extras(extras)?;
     target.validate_groups(groups)?;
->>>>>>> 02345a5a
 
     // Determine the markers to use for resolution.
     let marker_env = venv.interpreter().resolver_marker_environment();
