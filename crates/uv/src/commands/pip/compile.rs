use std::collections::BTreeSet;
use std::env;
use std::ffi::OsStr;
use std::path::Path;
use std::str::FromStr;

use anyhow::{Result, anyhow};
use itertools::Itertools;
use owo_colors::OwoColorize;
use rustc_hash::FxHashSet;
use tracing::debug;

use uv_cache::Cache;
use uv_client::{BaseClientBuilder, FlatIndexClient, RegistryClientBuilder};
use uv_configuration::{
    BuildOptions, Concurrency, ConfigSettings, Constraints, ExportFormat, ExtrasSpecification,
<<<<<<< HEAD
    IndexStrategy, NoBinary, NoBuild, NoSources, PackageConfigSettings, Preview, Reinstall,
    Upgrade,
=======
    IndexStrategy, NoBinary, NoBuild, PackageConfigSettings, Preview, PreviewFeatures, Reinstall,
    SourceStrategy, Upgrade,
>>>>>>> 3df972f1
};
use uv_configuration::{KeyringProviderType, TargetTriple};
use uv_dispatch::{BuildDispatch, SharedState};
use uv_distribution_types::{
    DependencyMetadata, HashGeneration, Index, IndexLocations, NameRequirementSpecification,
    Origin, Requirement, RequiresPython, UnresolvedRequirementSpecification, Verbatim,
};
use uv_fs::{CWD, Simplified};
use uv_git::ResolvedRepositoryReference;
use uv_install_wheel::LinkMode;
use uv_normalize::PackageName;
use uv_pypi_types::{Conflicts, SupportedEnvironments};
use uv_python::{
    EnvironmentPreference, PythonEnvironment, PythonInstallation, PythonPreference, PythonRequest,
    PythonVersion, VersionRequest,
};
use uv_requirements::upgrade::{LockedRequirements, read_pylock_toml_requirements};
use uv_requirements::{
    GroupsSpecification, RequirementsSource, RequirementsSpecification, is_pylock_toml,
    upgrade::read_requirements_txt,
};
use uv_resolver::{
    AnnotationStyle, DependencyMode, DisplayResolutionGraph, ExcludeNewer, FlatIndex, ForkStrategy,
    InMemoryIndex, OptionsBuilder, PrereleaseMode, PylockToml, PythonRequirement, ResolutionMode,
    ResolverEnvironment,
};
use uv_torch::{TorchMode, TorchStrategy};
use uv_types::{BuildIsolation, EmptyInstalledPackages, HashStrategy};
use uv_warnings::{warn_user, warn_user_once};
use uv_workspace::WorkspaceCache;
use uv_workspace::pyproject::ExtraBuildDependencies;

use crate::commands::pip::loggers::DefaultResolveLogger;
use crate::commands::pip::{operations, resolution_environment};
use crate::commands::{ExitStatus, OutputWriter, diagnostics};
use crate::printer::Printer;
use crate::settings::NetworkSettings;

/// Resolve a set of requirements into a set of pinned versions.
#[allow(clippy::fn_params_excessive_bools)]
pub(crate) async fn pip_compile(
    requirements: &[RequirementsSource],
    constraints: &[RequirementsSource],
    overrides: &[RequirementsSource],
    build_constraints: &[RequirementsSource],
    constraints_from_workspace: Vec<Requirement>,
    overrides_from_workspace: Vec<Requirement>,
    build_constraints_from_workspace: Vec<Requirement>,
    environments: SupportedEnvironments,
    extras: ExtrasSpecification,
    groups: GroupsSpecification,
    output_file: Option<&Path>,
    format: Option<ExportFormat>,
    resolution_mode: ResolutionMode,
    prerelease_mode: PrereleaseMode,
    fork_strategy: ForkStrategy,
    dependency_mode: DependencyMode,
    upgrade: Upgrade,
    generate_hashes: bool,
    no_emit_packages: Vec<PackageName>,
    include_extras: bool,
    include_markers: bool,
    include_annotations: bool,
    include_header: bool,
    custom_compile_command: Option<String>,
    include_index_url: bool,
    include_find_links: bool,
    include_build_options: bool,
    include_marker_expression: bool,
    include_index_annotation: bool,
    index_locations: IndexLocations,
    index_strategy: IndexStrategy,
    torch_backend: Option<TorchMode>,
    dependency_metadata: DependencyMetadata,
    keyring_provider: KeyringProviderType,
    network_settings: &NetworkSettings,
    config_settings: ConfigSettings,
    config_settings_package: PackageConfigSettings,
    no_build_isolation: bool,
    no_build_isolation_package: Vec<PackageName>,
    extra_build_dependencies: &ExtraBuildDependencies,
    build_options: BuildOptions,
    mut python_version: Option<PythonVersion>,
    python_platform: Option<TargetTriple>,
    universal: bool,
<<<<<<< HEAD
    exclude_newer: Option<ExcludeNewer>,
    sources: NoSources,
=======
    exclude_newer: ExcludeNewer,
    sources: SourceStrategy,
>>>>>>> 3df972f1
    annotation_style: AnnotationStyle,
    link_mode: LinkMode,
    mut python: Option<String>,
    system: bool,
    python_preference: PythonPreference,
    concurrency: Concurrency,
    quiet: bool,
    cache: Cache,
    printer: Printer,
    preview: Preview,
) -> Result<ExitStatus> {
    if !preview.is_enabled(PreviewFeatures::EXTRA_BUILD_DEPENDENCIES)
        && !extra_build_dependencies.is_empty()
    {
        warn_user_once!(
            "The `extra-build-dependencies` option is experimental and may change without warning. Pass `--preview-features {}` to disable this warning.",
            PreviewFeatures::EXTRA_BUILD_DEPENDENCIES
        );
    }

    // If the user provides a `pyproject.toml` or other TOML file as the output file, raise an
    // error.
    if output_file
        .and_then(Path::file_name)
        .is_some_and(|name| name.eq_ignore_ascii_case("pyproject.toml"))
    {
        return Err(anyhow!(
            "`pyproject.toml` is not a supported output format for `{}` (only `requirements.txt`-style output is supported)",
            "uv pip compile".green()
        ));
    }

    // Determine the output format.
    let format = format.unwrap_or_else(|| {
        let extension = output_file.and_then(Path::extension);
        if extension.is_some_and(|ext| ext.eq_ignore_ascii_case("txt")) {
            ExportFormat::RequirementsTxt
        } else if extension.is_some_and(|ext| ext.eq_ignore_ascii_case("toml")) {
            ExportFormat::PylockToml
        } else {
            ExportFormat::RequirementsTxt
        }
    });

    // If the user is exporting to PEP 751, ensure the filename matches the specification.
    if matches!(format, ExportFormat::PylockToml) {
        if let Some(file_name) = output_file
            .and_then(Path::file_name)
            .and_then(OsStr::to_str)
        {
            if !is_pylock_toml(file_name) {
                return Err(anyhow!(
                    "Expected the output filename to start with `pylock.` and end with `.toml` (e.g., `pylock.toml`, `pylock.dev.toml`); `{file_name}` won't be recognized as a `pylock.toml` file in subsequent commands",
                ));
            }
        }
    }

    // Respect `UV_PYTHON`
    if python.is_none() && python_version.is_none() {
        if let Ok(request) = std::env::var("UV_PYTHON") {
            if !request.is_empty() {
                python = Some(request);
            }
        }
    }

    // If `--python` / `-p` is a simple Python version request, we treat it as `--python-version`
    // for backwards compatibility. `-p` was previously aliased to `--python-version` but changed to
    // `--python` for consistency with the rest of the CLI in v0.6.0. Since we assume metadata is
    // consistent across wheels, it's okay for us to build wheels (to determine metadata) with an
    // alternative Python interpreter as long as we solve with the proper Python version tags.
    if python_version.is_none() {
        if let Some(request) = python.as_ref() {
            if let Ok(version) = PythonVersion::from_str(request) {
                python_version = Some(version);
                python = None;
            }
        }
    }

    // If the user requests `extras` but does not provide a valid source (e.g., a `pyproject.toml`),
    // return an error.
    if !extras.is_empty() && !requirements.iter().any(RequirementsSource::allows_extras) {
        return Err(anyhow!(
            "Requesting extras requires a `pyproject.toml`, `setup.cfg`, or `setup.py` file."
        ));
    }

    let client_builder = BaseClientBuilder::new()
        .retries_from_env()?
        .connectivity(network_settings.connectivity)
        .native_tls(network_settings.native_tls)
        .keyring(keyring_provider)
        .allow_insecure_host(network_settings.allow_insecure_host.clone());

    // Read all requirements from the provided sources.
    let RequirementsSpecification {
        project,
        requirements,
        constraints,
        overrides,
        pylock,
        source_trees,
        groups,
        extras: used_extras,
        index_url,
        extra_index_urls,
        no_index,
        find_links,
        no_binary,
        no_build,
    } = RequirementsSpecification::from_sources(
        requirements,
        constraints,
        overrides,
        Some(&groups),
        &client_builder,
    )
    .await?;

    // Reject `pylock.toml` files, which are valid outputs but not inputs.
    if pylock.is_some() {
        return Err(anyhow!(
            "`pylock.toml` is not a supported input format for `uv pip compile`"
        ));
    }

    let constraints = constraints
        .iter()
        .cloned()
        .chain(
            constraints_from_workspace
                .into_iter()
                .map(NameRequirementSpecification::from),
        )
        .collect();

    let overrides: Vec<UnresolvedRequirementSpecification> = overrides
        .iter()
        .cloned()
        .chain(
            overrides_from_workspace
                .into_iter()
                .map(UnresolvedRequirementSpecification::from),
        )
        .collect();

    // Read build constraints.
    let build_constraints: Vec<NameRequirementSpecification> =
        operations::read_constraints(build_constraints, &client_builder)
            .await?
            .into_iter()
            .chain(
                build_constraints_from_workspace
                    .into_iter()
                    .map(NameRequirementSpecification::from),
            )
            .collect();

    // If all the metadata could be statically resolved, validate that every extra was used. If we
    // need to resolve metadata via PEP 517, we don't know which extras are used until much later.
    if source_trees.is_empty() {
        let mut unused_extras = extras
            .explicit_names()
            .filter(|extra| !used_extras.contains(extra))
            .collect::<Vec<_>>();
        if !unused_extras.is_empty() {
            unused_extras.sort_unstable();
            unused_extras.dedup();
            let s = if unused_extras.len() == 1 { "" } else { "s" };
            return Err(anyhow!(
                "Requested extra{s} not found: {}",
                unused_extras.iter().join(", ")
            ));
        }
    }

    // Find an interpreter to use for building distributions
    let environment_preference = EnvironmentPreference::from_system_flag(system, false);
    let interpreter = if let Some(python) = python.as_ref() {
        let request = PythonRequest::parse(python);
        PythonInstallation::find(
            &request,
            environment_preference,
            python_preference,
            &cache,
            preview,
        )
    } else {
        // TODO(zanieb): The split here hints at a problem with the request abstraction; we should
        // be able to use `PythonInstallation::find(...)` here.
        let request = if let Some(version) = python_version.as_ref() {
            // TODO(zanieb): We should consolidate `VersionRequest` and `PythonVersion`
            PythonRequest::Version(VersionRequest::from(version))
        } else {
            PythonRequest::default()
        };
        PythonInstallation::find_best(
            &request,
            environment_preference,
            python_preference,
            &cache,
            preview,
        )
    }?
    .into_interpreter();

    debug!(
        "Using Python {} interpreter at {} for builds",
        interpreter.python_version(),
        interpreter.sys_executable().user_display().cyan()
    );

    if let Some(python_version) = python_version.as_ref() {
        // If the requested version does not match the version we're using warn the user
        // _unless_ they have not specified a patch version and that is the only difference
        // _or_ if builds are disabled
        let matches_without_patch = {
            python_version.major() == interpreter.python_major()
                && python_version.minor() == interpreter.python_minor()
        };
        if no_build.is_none()
            && python.is_none()
            && python_version.version() != interpreter.python_version()
            && (python_version.patch().is_some() || !matches_without_patch)
        {
            warn_user!(
                "The requested Python version {} is not available; {} will be used to build dependencies instead.",
                python_version.version(),
                interpreter.python_version(),
            );
        }
    }

    // Create the shared state.
    let state = SharedState::default();

    // If we're resolving against a different Python version, use a separate index. Source
    // distributions will be built against the installed version, and so the index may contain
    // different package priorities than in the top-level resolution.
    let top_level_index = if python_version.is_some() {
        InMemoryIndex::default()
    } else {
        state.index().clone()
    };

    // Determine the Python requirement, if the user requested a specific version.
    let python_requirement = if universal {
        let requires_python = if let Some(python_version) = python_version.as_ref() {
            RequiresPython::greater_than_equal_version(&python_version.version)
        } else {
            let version = interpreter.python_minor_version();
            RequiresPython::greater_than_equal_version(&version)
        };
        PythonRequirement::from_requires_python(&interpreter, requires_python)
    } else if let Some(python_version) = python_version.as_ref() {
        PythonRequirement::from_python_version(&interpreter, python_version)
    } else {
        PythonRequirement::from_interpreter(&interpreter)
    };

    // Determine the environment for the resolution.
    let (tags, resolver_env) = if universal {
        (
            None,
            ResolverEnvironment::universal(environments.into_markers()),
        )
    } else {
        let (tags, marker_env) =
            resolution_environment(python_version, python_platform, &interpreter)?;
        (Some(tags), ResolverEnvironment::specific(marker_env))
    };

    // Generate, but don't enforce hashes for the requirements. PEP 751 _requires_ a hash to be
    // present, but otherwise, we omit them by default.
    let hasher = if generate_hashes || matches!(format, ExportFormat::PylockToml) {
        HashStrategy::Generate(HashGeneration::All)
    } else {
        HashStrategy::None
    };

    // Incorporate any index locations from the provided sources.
    let index_locations = index_locations.combine(
        extra_index_urls
            .into_iter()
            .map(Index::from_extra_index_url)
            .chain(index_url.map(Index::from_index_url))
            .map(|index| index.with_origin(Origin::RequirementsTxt))
            .collect(),
        find_links
            .into_iter()
            .map(Index::from_find_links)
            .map(|index| index.with_origin(Origin::RequirementsTxt))
            .collect(),
        no_index,
    );

    index_locations.cache_index_credentials();

    // Determine the PyTorch backend.
    let torch_backend = torch_backend
        .map(|mode| {
            TorchStrategy::from_mode(
                mode,
                python_platform
                    .map(TargetTriple::platform)
                    .as_ref()
                    .unwrap_or(interpreter.platform())
                    .os(),
            )
        })
        .transpose()?;

    // Initialize the registry client.
    let client = RegistryClientBuilder::try_from(client_builder)?
        .cache(cache.clone())
        .index_locations(&index_locations)
        .index_strategy(index_strategy)
        .torch_backend(torch_backend.clone())
        .markers(interpreter.markers())
        .platform(interpreter.platform())
        .build();

    // Read the lockfile, if present.
    let LockedRequirements { preferences, git } =
        if let Some(output_file) = output_file.filter(|output_file| output_file.exists()) {
            match format {
                ExportFormat::RequirementsTxt => LockedRequirements::from_preferences(
                    read_requirements_txt(output_file, &upgrade).await?,
                ),
                ExportFormat::PylockToml => {
                    read_pylock_toml_requirements(output_file, &upgrade).await?
                }
            }
        } else {
            LockedRequirements::default()
        };

    // Populate the Git resolver.
    for ResolvedRepositoryReference { reference, sha } in git {
        debug!("Inserting Git reference into resolver: `{reference:?}` at `{sha}`");
        state.git().insert(reference, sha);
    }

    // Combine the `--no-binary` and `--no-build` flags from the requirements files.
    let build_options = build_options.combine(no_binary, no_build);

    // Resolve the flat indexes from `--find-links`.
    let flat_index = {
        let client = FlatIndexClient::new(client.cached_client(), client.connectivity(), &cache);
        let entries = client
            .fetch_all(index_locations.flat_indexes().map(Index::url))
            .await?;
        FlatIndex::from_entries(entries, tags.as_deref(), &hasher, &build_options)
    };

    // Determine whether to enable build isolation.
    let environment;
    let build_isolation = if no_build_isolation {
        environment = PythonEnvironment::from_interpreter(interpreter.clone());
        BuildIsolation::Shared(&environment)
    } else if no_build_isolation_package.is_empty() {
        BuildIsolation::Isolated
    } else {
        environment = PythonEnvironment::from_interpreter(interpreter.clone());
        BuildIsolation::SharedPackage(&environment, &no_build_isolation_package)
    };

    // Don't enforce hashes in `pip compile`.
    let build_hashes = HashStrategy::None;
    let build_constraints = Constraints::from_requirements(
        build_constraints
            .iter()
            .map(|constraint| constraint.requirement.clone()),
    );

    let extra_build_requires =
        uv_distribution::ExtraBuildRequires::from_lowered(extra_build_dependencies.clone());
    let build_dispatch = BuildDispatch::new(
        &client,
        &cache,
        build_constraints,
        &interpreter,
        &index_locations,
        &flat_index,
        &dependency_metadata,
        state,
        index_strategy,
        &config_settings,
        &config_settings_package,
        build_isolation,
        &extra_build_requires,
        link_mode,
        &build_options,
        &build_hashes,
        exclude_newer.clone(),
        sources,
        WorkspaceCache::default(),
        concurrency,
        preview,
    );

    let options = OptionsBuilder::new()
        .resolution_mode(resolution_mode)
        .prerelease_mode(prerelease_mode)
        .fork_strategy(fork_strategy)
        .dependency_mode(dependency_mode)
        .exclude_newer(exclude_newer.clone())
        .index_strategy(index_strategy)
        .torch_backend(torch_backend)
        .build_options(build_options.clone())
        .build();

    // Resolve the requirements.
    let resolution = match operations::resolve(
        requirements,
        constraints,
        overrides,
        source_trees,
        project,
        BTreeSet::default(),
        &extras,
        &groups,
        preferences,
        EmptyInstalledPackages,
        &hasher,
        &Reinstall::None,
        &upgrade,
        tags.as_deref(),
        resolver_env.clone(),
        python_requirement,
        interpreter.markers(),
        Conflicts::empty(),
        &client,
        &flat_index,
        &top_level_index,
        &build_dispatch,
        concurrency,
        options,
        Box::new(DefaultResolveLogger),
        printer,
    )
    .await
    {
        Ok(resolution) => resolution,
        Err(err) => {
            return diagnostics::OperationDiagnostic::native_tls(network_settings.native_tls)
                .report(err)
                .map_or(Ok(ExitStatus::Failure), |err| Err(err.into()));
        }
    };

    // Write the resolved dependencies to the output channel.
    let mut writer = OutputWriter::new(!quiet || output_file.is_none(), output_file);

    if include_header {
        writeln!(
            writer,
            "{}",
            "# This file was autogenerated by uv via the following command:".green()
        )?;
        writeln!(
            writer,
            "{}",
            format!(
                "#    {}",
                cmd(
                    include_index_url,
                    include_find_links,
                    custom_compile_command
                )
            )
            .green()
        )?;
    }

    match format {
        ExportFormat::RequirementsTxt => {
            if include_marker_expression {
                if let Some(marker_env) = resolver_env.marker_environment() {
                    let relevant_markers = resolution.marker_tree(&top_level_index, marker_env)?;
                    if let Some(relevant_markers) = relevant_markers.contents() {
                        writeln!(
                            writer,
                            "{}",
                            "# Pinned dependencies known to be valid for:".green()
                        )?;
                        writeln!(writer, "{}", format!("#    {relevant_markers}").green())?;
                    }
                }
            }

            let mut wrote_preamble = false;

            // If necessary, include the `--index-url` and `--extra-index-url` locations.
            if include_index_url {
                if let Some(index) = index_locations.default_index() {
                    writeln!(writer, "--index-url {}", index.url().verbatim())?;
                    wrote_preamble = true;
                }
                let mut seen = FxHashSet::default();
                for extra_index in index_locations.implicit_indexes() {
                    if seen.insert(extra_index.url()) {
                        writeln!(writer, "--extra-index-url {}", extra_index.url().verbatim())?;
                        wrote_preamble = true;
                    }
                }
            }

            // If necessary, include the `--find-links` locations.
            if include_find_links {
                for flat_index in index_locations.flat_indexes() {
                    writeln!(writer, "--find-links {}", flat_index.url().verbatim())?;
                    wrote_preamble = true;
                }
            }

            // If necessary, include the `--no-binary` and `--only-binary` options.
            if include_build_options {
                match build_options.no_binary() {
                    NoBinary::None => {}
                    NoBinary::All => {
                        writeln!(writer, "--no-binary :all:")?;
                        wrote_preamble = true;
                    }
                    NoBinary::Packages(packages) => {
                        for package in packages {
                            writeln!(writer, "--no-binary {package}")?;
                            wrote_preamble = true;
                        }
                    }
                }
                match build_options.no_build() {
                    NoBuild::None => {}
                    NoBuild::All => {
                        writeln!(writer, "--only-binary :all:")?;
                        wrote_preamble = true;
                    }
                    NoBuild::Packages(packages) => {
                        for package in packages {
                            writeln!(writer, "--only-binary {package}")?;
                            wrote_preamble = true;
                        }
                    }
                }
            }

            // If we wrote an index, add a newline to separate it from the requirements
            if wrote_preamble {
                writeln!(writer)?;
            }

            write!(
                writer,
                "{}",
                DisplayResolutionGraph::new(
                    &resolution,
                    &resolver_env,
                    &no_emit_packages,
                    generate_hashes,
                    include_extras,
                    include_markers || universal,
                    include_annotations,
                    include_index_annotation,
                    annotation_style,
                )
            )?;
        }
        ExportFormat::PylockToml => {
            if include_marker_expression {
                warn_user!(
                    "The `--emit-marker-expression` option is not supported for `pylock.toml` output"
                );
            }
            if include_index_url {
                warn_user!(
                    "The `--emit-index-url` option is not supported for `pylock.toml` output"
                );
            }
            if include_find_links {
                warn_user!(
                    "The `--emit-find-links` option is not supported for `pylock.toml` output"
                );
            }
            if include_build_options {
                warn_user!(
                    "The `--emit-build-options` option is not supported for `pylock.toml` output"
                );
            }
            if include_index_annotation {
                warn_user!(
                    "The `--emit-index-annotation` option is not supported for `pylock.toml` output"
                );
            }

            // Determine the directory relative to which the output file should be written.
            let output_file = output_file.map(std::path::absolute).transpose()?;
            let install_path = if let Some(output_file) = output_file.as_deref() {
                output_file.parent().unwrap()
            } else {
                &*CWD
            };

            // Convert the resolution to a `pylock.toml` file.
            let export = PylockToml::from_resolution(&resolution, &no_emit_packages, install_path)?;
            write!(writer, "{}", export.to_toml()?)?;
        }
    }

    // If any "unsafe" packages were excluded, notify the user.
    let excluded = no_emit_packages
        .into_iter()
        .filter(|name| resolution.contains(name))
        .collect::<Vec<_>>();
    if !excluded.is_empty() {
        writeln!(writer)?;
        writeln!(
            writer,
            "{}",
            "# The following packages were excluded from the output:".green()
        )?;
        for package in excluded {
            writeln!(writer, "# {package}")?;
        }
    }

    // Commit the output to disk.
    writer.commit().await?;

    // Notify the user of any resolution diagnostics.
    operations::diagnose_resolution(resolution.diagnostics(), printer)?;

    Ok(ExitStatus::Success)
}

/// Format the uv command used to generate the output file.
#[allow(clippy::fn_params_excessive_bools)]
fn cmd(
    include_index_url: bool,
    include_find_links: bool,
    custom_compile_command: Option<String>,
) -> String {
    if let Some(cmd_str) = custom_compile_command {
        return cmd_str;
    }
    let args = env::args_os()
        .skip(1)
        .map(|arg| arg.to_string_lossy().to_string())
        .scan(None, move |skip_next, arg| {
            if matches!(skip_next, Some(true)) {
                // Reset state; skip this iteration.
                *skip_next = None;
                return Some(None);
            }

            // Skip any index URLs, unless requested.
            if !include_index_url {
                if arg.starts_with("--extra-index-url=")
                    || arg.starts_with("--index-url=")
                    || arg.starts_with("-i=")
                    || arg.starts_with("--index=")
                    || arg.starts_with("--default-index=")
                {
                    // Reset state; skip this iteration.
                    *skip_next = None;
                    return Some(None);
                }

                // Mark the next item as (to be) skipped.
                if arg == "--index-url"
                    || arg == "--extra-index-url"
                    || arg == "-i"
                    || arg == "--index"
                    || arg == "--default-index"
                {
                    *skip_next = Some(true);
                    return Some(None);
                }
            }

            // Skip any `--find-links` URLs, unless requested.
            if !include_find_links {
                // Always skip the `--find-links` and mark the next item to be skipped
                if arg == "--find-links" || arg == "-f" {
                    *skip_next = Some(true);
                    return Some(None);
                }

                // Skip only this argument if option and value are together
                if arg.starts_with("--find-links=") || arg.starts_with("-f") {
                    // Reset state; skip this iteration.
                    *skip_next = None;
                    return Some(None);
                }
            }

            // Always skip the `--upgrade` flag.
            if arg == "--upgrade" || arg == "-U" {
                *skip_next = None;
                return Some(None);
            }

            // Always skip the `--upgrade-package` and mark the next item to be skipped
            if arg == "--upgrade-package" || arg == "-P" {
                *skip_next = Some(true);
                return Some(None);
            }

            // Skip only this argument if option and value are together
            if arg.starts_with("--upgrade-package=") || arg.starts_with("-P") {
                // Reset state; skip this iteration.
                *skip_next = None;
                return Some(None);
            }

            // Always skip the `--quiet` flag.
            if arg == "--quiet" || arg == "-q" {
                *skip_next = None;
                return Some(None);
            }

            // Always skip the `--verbose` flag.
            if arg == "--verbose" || arg == "-v" {
                *skip_next = None;
                return Some(None);
            }

            // Always skip the `--no-progress` flag.
            if arg == "--no-progress" {
                *skip_next = None;
                return Some(None);
            }

            // Always skip the `--native-tls` flag.
            if arg == "--native-tls" {
                *skip_next = None;
                return Some(None);
            }

            // Return the argument.
            Some(Some(arg))
        })
        .flatten()
        .join(" ");
    format!("uv {args}")
}<|MERGE_RESOLUTION|>--- conflicted
+++ resolved
@@ -14,13 +14,8 @@
 use uv_client::{BaseClientBuilder, FlatIndexClient, RegistryClientBuilder};
 use uv_configuration::{
     BuildOptions, Concurrency, ConfigSettings, Constraints, ExportFormat, ExtrasSpecification,
-<<<<<<< HEAD
-    IndexStrategy, NoBinary, NoBuild, NoSources, PackageConfigSettings, Preview, Reinstall,
+    IndexStrategy, NoBinary, NoBuild, NoSources, PackageConfigSettings, Preview, PreviewFeatures, Reinstall,
     Upgrade,
-=======
-    IndexStrategy, NoBinary, NoBuild, PackageConfigSettings, Preview, PreviewFeatures, Reinstall,
-    SourceStrategy, Upgrade,
->>>>>>> 3df972f1
 };
 use uv_configuration::{KeyringProviderType, TargetTriple};
 use uv_dispatch::{BuildDispatch, SharedState};
@@ -106,13 +101,8 @@
     mut python_version: Option<PythonVersion>,
     python_platform: Option<TargetTriple>,
     universal: bool,
-<<<<<<< HEAD
-    exclude_newer: Option<ExcludeNewer>,
+    exclude_newer: ExcludeNewer,
     sources: NoSources,
-=======
-    exclude_newer: ExcludeNewer,
-    sources: SourceStrategy,
->>>>>>> 3df972f1
     annotation_style: AnnotationStyle,
     link_mode: LinkMode,
     mut python: Option<String>,
